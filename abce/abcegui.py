<<<<<<< HEAD
from __future__ import print_function
from flask import Flask, request, session, redirect, url_for, \
     render_template
=======
from __future__ import division
from __future__ import print_function
from __future__ import absolute_import
from builtins import str
from builtins import range
from past.utils import old_div
from flask import Flask, request, session, g, redirect, url_for, \
     abort, render_template, flash, Markup
>>>>>>> 17633797
import webbrowser
import os
import pandas as pd
from abce.webtext import abcedescription
import shutil
from abcegui_helper import find_free_port, load_text
from abce.make_graphs import make_aggregate_graphs, make_simple_graphs, make_panel_graphs
import json
from bokeh.embed import components
from bokeh.resources import INLINE
<<<<<<< HEAD
=======
from bokeh.models import Range1d, LinearAxis
from bokeh.io import gridplot
import json
import datetime
import time
from .abcegui_helper import find_free_port, load_text
>>>>>>> 17633797


_ = __file__  # makes sure that the templates can be reached

DEBUG = True
SECRET_KEY = 'development key'
USERNAME = 'admin'
PASSWORD = 'default'

app = Flask(__name__)
app.config.from_object(__name__)

inputs = []
simulation = None
gtitle = 'ABCE Simulation'
gtext = abcedescription
opened = False

def gui(parameters, names=None, title=None, text=None, self_hosted=True, truncate_initial_rounds=0):
    """ gui is a decorator that can be used to add a graphical user interface
    to your simulation.

    Args:

        parameters:
            a dictionary with the parameter name as key and an example value as
            value. Instead of the example value you can also put a tuple:
            (min, default, max)

            parameters can be:
                - float:
                    {'exponent': (0.0, 0.5, 1.1)}

                - int:
                    {'num_firms': (0, 100, 100000)}

                - dict or list, which should be strings of a dict or a list (see example):
                    {'list_to_edit': "['brd', 'mlk', 'add']"}

                - everything else that can be evaluated as a string, see
                  (eval)[https://docs.python.org/2/library/functions.html#eval]

                - a list of options:
                    {'several_options': ['opt_1', 'opt_2', 'opt_3']}

                - a string:
                    {'name': '2x2'}

        names (optional):
            a dictionary with the parameter name as key and an alternative
            text to be displayed instead.

        title:
            a string with the name of the simulation.

        text:
            a description text of the simulation. Can be html.

        truncate_initial_periods:
            Does not display the initial x rounds

        self_hosted:
            If you run this on your local machine self_hosted must be True.
            If used with an uWSGI/Nginx or different web server must be False


    Example::

        simulation_parameters = {'name': 'name',
                             'trade_logging': 'off',
                             'random_seed': None,
                             'num_rounds': 40,
                             'num_firms': (0, 100, 100000),
                             'num_household': (0, 100, 100000),
                             'exponent': (0.0, 0.5, 1.1),
                             'several_options': ['opt_1', 'opt_2', 'opt_3']
                             'list_to_edit': "['brd', 'mlk', 'add']",
                             'dictionary_to_edit': "{'v1': 1, 'v2': 2}"}

        names = {'num_firms': 'Number of Firms'}

        @gui(parameters, simulation_parameters, names=names)
        def main(simulation_parameters):
            w = Simulation(simulation_parameters)
            action_list = [
            ('household', 'sell_labor'),
            ('firm', 'buy_inputs'),
            ('firm', 'production')]
            w.add_action_list(action_list)

            w.build_agents(Firm, simulation_parameters['num_firms'])
            w.build_agents(Household, simulation_parameters['num_households'])
            w.run()

        if __name__ == '__main__':
            main(simulation_parameters)
    """
    def dummy_run(open=None, new=None):
        pass

    if any('SPYDER' in name for name in os.environ):
        title = "WARNING"
        text = """WARNING: You are running this Simulation in SPYDER
                 When you run an IDE such as spyder the website
                 blocks. In order to avoid that, modify the 'Run Setting'
                 and choose 'Execute in external System Terminal' and
                 restart your system """
        print(text)
    def inner(func):
        generate(new_inputs=parameters, new_simulation=func, names=names, title=title, text=text, truncate_initial_rounds=truncate_initial_rounds)
        if self_hosted:
            return run
        else:
            return dummy_run
    return inner  # return a function object

def newest_subdirectory(directory='.'):
    directory = os.path.abspath(directory)
    all_subdirs = [os.path.join(directory, name)
                   for name in os.listdir(directory)
                   if os.path.isdir(os.path.join(directory, name))]
    return  max(all_subdirs, key=os.path.getmtime) + '/'

@app.route('/')
def show_entries():
    return render_template('show_entries.html', entries=inputs, title=gtitle, text=gtext)

@app.route('/submitted_simulation', methods=['POST'])
def submitted_simulation():
    parameters = {}
    form = request.form.to_dict()
    for element in inputs:
        name = element['name']
        if element['type'] == bool:
            parameters[name] = name in form
        elif element['type'] == str:
            try:
                parameters[name] = eval(form[name])
            except:
                parameters[name] = form[name].replace('\n','').replace('\r', '').lstrip().rstrip()
        else:
            parameters[name] = element['type'](form[name])
    simulation(parameters)
    return redirect(url_for('show_simulation'))

<<<<<<< HEAD
=======
def make_title(title, col):
    return title.replace('aggregate_', '').replace('panel_', '').replace('.csv', '')  + ' ' + col


def make_aggregate_graphs(df, filename, ignore_initial_rounds):
    print('make_aggregate_graphs', filename)
    columns = [col for col in df.columns if not col.endswith('_std')
                                         and not col.endswith('_mean')
                                         and not col in ['index', 'round', 'id', 'date']]
    plots = {}
    try:
        index = df['date'].apply(lambda sdate: datetime.date(*[int(c) for c in sdate.split('-')]))
        x_axis_type="datetime"
    except KeyError:
        index = df['round']
        x_axis_type="linear"
    for col in columns:
        title = make_title(filename, col)
        plot = figure(title=title, responsive=True, webgl=False, x_axis_type=x_axis_type,
                      tools="pan, wheel_zoom, box_zoom, save, crosshair, hover")
        plot.yaxis.visible = None
        plot.legend.orientation = "top_left"

        try:
            if df[col + '_std'].min() != df[col + '_std'].max():
                plot.extra_y_ranges['std'] = Range1d(df[col + '_std'].ix[ignore_initial_rounds:].min(skipna=True),
                                                     df[col + '_std'].ix[ignore_initial_rounds:].max(skipna=True))
            else:
                plot.extra_y_ranges['std'] = Range1d(df[col + '_std'].ix[ignore_initial_rounds:].min(skipna=True) - 1,
                                                     df[col + '_std'].ix[ignore_initial_rounds:].max(skipna=True) + 1)
            plot.line(index, df[col + '_std'],
                      legend='std', line_width=2, line_color='red', y_range_name="std")
            plot.add_layout(LinearAxis(y_range_name="std"), 'right')
        except KeyError:
            pass

        if df[col].min(skipna=True) != df[col].max(skipna=True):
            plot.extra_y_ranges['ttl'] = Range1d(df[col].ix[ignore_initial_rounds:].min(skipna=True),
                                                 df[col].ix[ignore_initial_rounds:].max(skipna=True))
        else:
            plot.extra_y_ranges['ttl'] = Range1d(df[col].ix[ignore_initial_rounds:].min(skipna=True) - 1,
                                                 df[col].ix[ignore_initial_rounds:].max(skipna=True) + 1)

        plot.line(index, df[col],
                  legend='mean/total', line_width=2, line_color='blue', y_range_name="ttl")
        plot.add_layout(LinearAxis(y_range_name="ttl"), 'left')
        try:
            if df[col + '_mean'].min() != df[col + '_mean'].max():
                plot.extra_y_ranges['mean'] = Range1d(df[col + '_mean'].ix[ignore_initial_rounds:].min(skipna=True),
                                                      df[col + '_mean'].ix[ignore_initial_rounds:].max(skipna=True))
            else:
                plot.extra_y_ranges['mean'] = Range1d(df[col + '_mean'].ix[ignore_initial_rounds:].min(skipna=True) - 1 ,
                                                      df[col + '_mean'].ix[ignore_initial_rounds:].max(skipna=True) + 1)
            #plot.line(index, df[col],
            #          legend='mean', line_width=2, line_color='green', y_range_name="mean")
            plot.add_layout(LinearAxis(y_range_name="mean"), 'left')
        except KeyError:
            pass
        plots[json.dumps((plot.ref['id'], title + ' (agg)'))] = plot
    return plots

def make_simple_graphs(df, filename, ignore_initial_rounds):
    print('make_simple_graphs', filename)
    plots = {}
    try:
        index = df['date'].apply(lambda sdate: datetime.date(*[int(c) for c in sdate.split('-')]))
        x_axis_type="datetime"
    except KeyError:
        index = df['round']
        x_axis_type="linear"
    for col in df.columns:
        if col not in ['round', 'id', 'index', 'date']:
            title = make_title(filename, col)
            plot = figure(title=title, responsive=True, webgl=False, x_axis_type=x_axis_type,
                      tools="pan, wheel_zoom, box_zoom, save, crosshair, hover")
            plot.yaxis.visible = None
            plot.legend.orientation = "top_left"
            if df[col].min(skipna=True) != df[col].max(skipna=True):
                plot.extra_y_ranges['ttl'] = Range1d(df[col].ix[ignore_initial_rounds:].min(skipna=True),
                                                     df[col].ix[ignore_initial_rounds:].max(skipna=True))
            else:
                plot.extra_y_ranges['ttl'] = Range1d(df[col].ix[ignore_initial_rounds:].min(skipna=True) - 1,
                                                     df[col].ix[ignore_initial_rounds:].max(skipna=True) + 1)

            plot.legend.orientation = "top_left"
            plot.line(index, df[col], legend=col, line_width=2, line_color='blue', y_range_name="ttl")
            plot.add_layout(LinearAxis(y_range_name="ttl"), 'left')

            plots[json.dumps((plot.ref['id'], title))] = plot
    return plots

def make_panel_graphs(df, filename, ignore_initial_rounds):
    print('make_panel_graphs', filename)
    if 'date' in df.columns:
        x_axis_type="datetime"
    else:
        x_axis_type="linear"


    if  max(df['id'])> 20:
        individuals = sorted(random.sample(list(range(max(df['id']))), 20))
    else:
        individuals = list(range(max(df['id']) + 1))
    df = df[df['id'].isin(individuals)]
    plots = {}
    for col in df.columns:
        if col not in ['round', 'id', 'index', 'date']:
            title = make_title(filename, col)
            plot = figure(title=title, responsive=True, webgl=False, x_axis_type=x_axis_type,
                      tools="pan, wheel_zoom, box_zoom, save, crosshair, hover")

            plot.legend.orientation = "top_left"
            for i, id in enumerate(individuals):
                try:
                    index = df['date'][df['id'] == id].apply(lambda sdate: datetime.date(*[int(c) for c in sdate.split('-')]))
                except KeyError:
                    index = df['round'][df['id'] == id]
                series = df[col][df['id'] == id]
                plot.line(index, series, legend=str(id), line_width=2, line_color=colors[i])
            plots[json.dumps((plot.ref['id'], title + '(panel)'))] = plot
    return plots
>>>>>>> 17633797

@app.route('/show_simulation')
def show_simulation():
    rounds = 0
    try:
        if gtruncate_initial_rounds == 0:
            ignore_initial_rounds = int(session.get('ignore_initial_rounds', 50))
        else:
            ignore_initial_rounds = 0
    except NameError:
            ignore_initial_rounds = int(session.get('ignore_initial_rounds', 50))
            gtruncate_initial_rounds = 0


    plots = {}
    filenames = []
    path = request.args.get('subdir')
    if path is None:
        path = newest_subdirectory('./result')
    try:
        with open(path + 'description.txt') as desc_file:
            desc = desc_file.read()
    except IOError:
        desc = ''

    plots = {}

    for filename in os.listdir(path):
        if not filename.endswith('.csv'):
            continue
        elif filename.startswith('#'):
            continue
        df = pd.read_csv(path + filename).ix[gtruncate_initial_rounds:]
        try:
            rounds = max(df['round'])
        except KeyError:
            rounds = max(df['index'])
        if ignore_initial_rounds >= rounds:
            ignore_initial_rounds = 0
            print('kill')
        df = df.where((pd.notnull(df)), None)
        df.dropna(1, how='all', inplace=True)
        if filename.startswith('aggregate_'):
            plots.update(make_aggregate_graphs(df, filename, ignore_initial_rounds))
        else:
            try:
                if max(df.get('id', [0])) == 0:
                    plots.update(make_simple_graphs(df, filename, ignore_initial_rounds))
                else:
                    plots.update(make_panel_graphs(df, filename, ignore_initial_rounds))
            except ValueError:
                print((filename, 'not displayable: ValueError'))

    script, div = components(plots)
    output = []

    for idname_title, graph in div.items():
        idname, title = json.loads(idname_title)
        output.append({'idname': idname,  # can not stay i otherwise the cookie minimizing does not work
                       'title': title,
                       'graph': graph})

    output.extend(load_text(path))
    output.extend(load_text(path + '/../../'))
    output = sorted(output, key=lambda x: x['title'])
    return render_template('show_outcome.html', entries=output, desc=desc, setup=setup_dialog(rounds), script=script,
                           js_resources=INLINE.render_js(), css_resources=INLINE.render_css())


@app.route('/older_results')
def older_results():
    directory = os.path.abspath('./result')
    all_subdirs = [os.path.join(directory, name)
                   for name in os.listdir(directory)
                   if os.path.isdir(os.path.join(directory, name))]
    return render_template('older_results.html', all_subdirs=all_subdirs)

@app.route('/del_simulation')
def del_simulation():
    path = request.args.get('subdir')
    try:
        shutil.rmtree(path)
    except OSError:
<<<<<<< HEAD
        print("could not remove %s" %path)
=======
        print("could not remove", path)
>>>>>>> 17633797
    return redirect(url_for('older_results'))

def generate(new_inputs, new_simulation, names=None, title=None, text=None, truncate_initial_rounds=False):
    global inputs
    global simulation
    global gtitle
    global gtext
    global gtruncate_initial_rounds

    if text is not None:
        gtext = text

    if title is not None:
        gtitle = title

    gtruncate_initial_rounds = truncate_initial_rounds

    simulation = new_simulation

    ordered_inputs = new_inputs

    for parameter, value in list(ordered_inputs.items()):
        element = {}
        element['name'] = parameter
        element['value'] = value
        try:
            element['title'] = names[parameter]
        except (TypeError, KeyError):
            element['title'] = parameter
        if type(value) == tuple:
            lvalue = sorted(value)
            element['min'] = lvalue[0]
            element['default'] = lvalue[1]
            element['max'] = lvalue[2]
        elif type(value) is float or type(value) is int:
            element['min'] = 0
            element['default'] = value
            element['max'] = value * 2

        if type(value) == tuple or type(value) is float or type(value) is int:
            if type(element['default']) is int and type(element['max']) is int:
                element['step'] = 1
                element['type'] = int
            else:
                element['type'] = float
                element['step'] = old_div((element['max'] - element['min']), 100)

            content = """  {title}
                            <div class="mdl-grid">
                                <div class="mdl-cell mdl-cell--8-col">
                                    <input class="mdl-slider mdl-js-slider" type="range"
                                        min="{min}" max="{max}" value="{default}" id="sl{name}"
                                        step="{step}" oninput="change_text_field(this.value, '{name}')"
                                        onchange="change_text_field(this.value, '{name}')">
                                    </input>
                                </div>
                                <div class="mdl-cell mdl-cell--3-col">
                                    <div class="mdl-textfield mdl-js-textfield">
                                        <input class="mdl-textfield__input" type="text" id="{name}" name="{name}"
                                            onchange="change_slider_field(this.value, 'sl{name}')"
                                            value="{default}">
                                        </input>
                                    </div>
                                </div>
                            </div>""".format(**element)
        elif type(value) is bool:
            element['type'] = bool
            content = """<div>{title}</div><br> <label class="mdl-switch mdl-js-switch mdl-js-ripple-effect" for="{name}">
                          <input type="checkbox" id="{name}" class="mdl-switch__input" name={name} checked>
                          <span class="mdl-switch__label"></span>
                        </label>""".format(**element)
        elif type(value) is list:  # menu
            assert_all_of_the_same_type(value)
            element['type'] = type(value[0])
            element['value0'] = value[0]
            content = ("""<div>{title}</div><br><input list="{name}" value="{value0}" name="{name}">
                            <datalist id="{name}"> """
                      + "".join(['<option value="%s">' % item for item in value])
                      + """ </datalist> """).format(**element)
        elif type(value) is str:  # menu
            element['type'] = str
            content = """<div>{title}</div>
                         <div class="mdl-textfield mdl-js-textfield">
                           <textarea class="mdl-textfield__input" type="text"
                             rows= "1" id="{name}" name="{name}">{value}</textarea>
                           <label class="mdl-textfield__label" for="{name}">{value}</label>
                         </div>""".format(**element)
        elif value is None:
            content = parameter
        else:  # field
            raise SystemExit(str(value) + "not recognized")
        element['content'] = content
        if value is not None:
            inputs.append(element)

@app.route('/ignore_initial_rounds', methods=['POST'])
def ignore_initial_rounds():
    form = request.form.to_dict()
    session['ignore_initial_rounds'] = form['ignore_initial_rounds']
    return redirect(url_for('show_simulation'))

def setup_dialog(max_rounds):
    element = {}
    element['step'] = 25
    element['min'] = 0
    element['max'] = max_rounds
    element['default'] = int(session.get('ignore_initial_rounds', 0))
    element['url'] = url_for('ignore_initial_rounds')
    content = """ Ignore initial rounds, when generating the axises
                  <form  method="post"  action="{url}">
                    <div class="mdl-grid">
                        <div class="mdl-cell mdl-cell--8-col">
                            <input class="mdl-slider mdl-js-slider" type="range"
                                min="{min}" max="{max}" value="{default}" id="sldiscard_initial_rounds"
                                step="{step}" oninput="change_text_field(this.value, 'ignore_initial_rounds')"
                                onchange="change_text_field(this.value, 'ignore_initial_rounds')">
                            </input>
                        </div>
                        <div class="mdl-cell mdl-cell--3-col">
                            <div class="mdl-textfield mdl-js-textfield">
                                <input class="mdl-textfield__input" type="text" id="ignore_initial_rounds" name="ignore_initial_rounds"
                                    onchange="change_slider_field(this.value, 'sldiscard_initial_rounds')"
                                    value="{default}">
                                </input>
                            </div>
                        </div>
                    </div>
                    <input class="mdl-button mdl-js-button mdl-button--raised mdl-button--colored" type="submit" value="Update">
                    </input>
                  </form>""".format(**element)
    return content


def run(open=True, new=1):
    """ runs the web interface that starts the ABCE simulation. If open=True,
    (default) it opens a new window in the web browser if false you need to
    manually go to  http://127.0.0.1:5000/"""
    host = "127.0.0.1"
    port = find_free_port(host, 5000)
    if not opened:
        if open:
            if inputs:
                webbrowser.open("http://127.0.0.1:%i/" % port, new=new, autoraise=True)
            else:
                webbrowser.open("http://127.0.0.1:%i/show_simulation" % port, new=new, autoraise=True)
        if inputs:
            print("go to http://127.0.0.1:%i/" % port)
        else:
            print("go to http://127.0.0.1:%i/show_simulation" % port)
        global opened
        opened = True
        app.run(use_reloader=False, host=host, port=port)

# slider (slider-range)
# switch
# field
# menu (editable) (options)
# menu (fixed) (options)
# text

def assert_all_of_the_same_type(value):
    for item in value:
        if type(item) != type(value[0]):
            raise ValueError("all list values must be of the same type. If 5.5"
                             " is used 0.0 instead of 0 must be used: " + str(value))


if __name__ == '__main__':
    app.run()<|MERGE_RESOLUTION|>--- conflicted
+++ resolved
@@ -1,8 +1,3 @@
-<<<<<<< HEAD
-from __future__ import print_function
-from flask import Flask, request, session, redirect, url_for, \
-     render_template
-=======
 from __future__ import division
 from __future__ import print_function
 from __future__ import absolute_import
@@ -11,7 +6,6 @@
 from past.utils import old_div
 from flask import Flask, request, session, g, redirect, url_for, \
      abort, render_template, flash, Markup
->>>>>>> 17633797
 import webbrowser
 import os
 import pandas as pd
@@ -22,15 +16,6 @@
 import json
 from bokeh.embed import components
 from bokeh.resources import INLINE
-<<<<<<< HEAD
-=======
-from bokeh.models import Range1d, LinearAxis
-from bokeh.io import gridplot
-import json
-import datetime
-import time
-from .abcegui_helper import find_free_port, load_text
->>>>>>> 17633797
 
 
 _ = __file__  # makes sure that the templates can be reached
@@ -175,131 +160,6 @@
             parameters[name] = element['type'](form[name])
     simulation(parameters)
     return redirect(url_for('show_simulation'))
-
-<<<<<<< HEAD
-=======
-def make_title(title, col):
-    return title.replace('aggregate_', '').replace('panel_', '').replace('.csv', '')  + ' ' + col
-
-
-def make_aggregate_graphs(df, filename, ignore_initial_rounds):
-    print('make_aggregate_graphs', filename)
-    columns = [col for col in df.columns if not col.endswith('_std')
-                                         and not col.endswith('_mean')
-                                         and not col in ['index', 'round', 'id', 'date']]
-    plots = {}
-    try:
-        index = df['date'].apply(lambda sdate: datetime.date(*[int(c) for c in sdate.split('-')]))
-        x_axis_type="datetime"
-    except KeyError:
-        index = df['round']
-        x_axis_type="linear"
-    for col in columns:
-        title = make_title(filename, col)
-        plot = figure(title=title, responsive=True, webgl=False, x_axis_type=x_axis_type,
-                      tools="pan, wheel_zoom, box_zoom, save, crosshair, hover")
-        plot.yaxis.visible = None
-        plot.legend.orientation = "top_left"
-
-        try:
-            if df[col + '_std'].min() != df[col + '_std'].max():
-                plot.extra_y_ranges['std'] = Range1d(df[col + '_std'].ix[ignore_initial_rounds:].min(skipna=True),
-                                                     df[col + '_std'].ix[ignore_initial_rounds:].max(skipna=True))
-            else:
-                plot.extra_y_ranges['std'] = Range1d(df[col + '_std'].ix[ignore_initial_rounds:].min(skipna=True) - 1,
-                                                     df[col + '_std'].ix[ignore_initial_rounds:].max(skipna=True) + 1)
-            plot.line(index, df[col + '_std'],
-                      legend='std', line_width=2, line_color='red', y_range_name="std")
-            plot.add_layout(LinearAxis(y_range_name="std"), 'right')
-        except KeyError:
-            pass
-
-        if df[col].min(skipna=True) != df[col].max(skipna=True):
-            plot.extra_y_ranges['ttl'] = Range1d(df[col].ix[ignore_initial_rounds:].min(skipna=True),
-                                                 df[col].ix[ignore_initial_rounds:].max(skipna=True))
-        else:
-            plot.extra_y_ranges['ttl'] = Range1d(df[col].ix[ignore_initial_rounds:].min(skipna=True) - 1,
-                                                 df[col].ix[ignore_initial_rounds:].max(skipna=True) + 1)
-
-        plot.line(index, df[col],
-                  legend='mean/total', line_width=2, line_color='blue', y_range_name="ttl")
-        plot.add_layout(LinearAxis(y_range_name="ttl"), 'left')
-        try:
-            if df[col + '_mean'].min() != df[col + '_mean'].max():
-                plot.extra_y_ranges['mean'] = Range1d(df[col + '_mean'].ix[ignore_initial_rounds:].min(skipna=True),
-                                                      df[col + '_mean'].ix[ignore_initial_rounds:].max(skipna=True))
-            else:
-                plot.extra_y_ranges['mean'] = Range1d(df[col + '_mean'].ix[ignore_initial_rounds:].min(skipna=True) - 1 ,
-                                                      df[col + '_mean'].ix[ignore_initial_rounds:].max(skipna=True) + 1)
-            #plot.line(index, df[col],
-            #          legend='mean', line_width=2, line_color='green', y_range_name="mean")
-            plot.add_layout(LinearAxis(y_range_name="mean"), 'left')
-        except KeyError:
-            pass
-        plots[json.dumps((plot.ref['id'], title + ' (agg)'))] = plot
-    return plots
-
-def make_simple_graphs(df, filename, ignore_initial_rounds):
-    print('make_simple_graphs', filename)
-    plots = {}
-    try:
-        index = df['date'].apply(lambda sdate: datetime.date(*[int(c) for c in sdate.split('-')]))
-        x_axis_type="datetime"
-    except KeyError:
-        index = df['round']
-        x_axis_type="linear"
-    for col in df.columns:
-        if col not in ['round', 'id', 'index', 'date']:
-            title = make_title(filename, col)
-            plot = figure(title=title, responsive=True, webgl=False, x_axis_type=x_axis_type,
-                      tools="pan, wheel_zoom, box_zoom, save, crosshair, hover")
-            plot.yaxis.visible = None
-            plot.legend.orientation = "top_left"
-            if df[col].min(skipna=True) != df[col].max(skipna=True):
-                plot.extra_y_ranges['ttl'] = Range1d(df[col].ix[ignore_initial_rounds:].min(skipna=True),
-                                                     df[col].ix[ignore_initial_rounds:].max(skipna=True))
-            else:
-                plot.extra_y_ranges['ttl'] = Range1d(df[col].ix[ignore_initial_rounds:].min(skipna=True) - 1,
-                                                     df[col].ix[ignore_initial_rounds:].max(skipna=True) + 1)
-
-            plot.legend.orientation = "top_left"
-            plot.line(index, df[col], legend=col, line_width=2, line_color='blue', y_range_name="ttl")
-            plot.add_layout(LinearAxis(y_range_name="ttl"), 'left')
-
-            plots[json.dumps((plot.ref['id'], title))] = plot
-    return plots
-
-def make_panel_graphs(df, filename, ignore_initial_rounds):
-    print('make_panel_graphs', filename)
-    if 'date' in df.columns:
-        x_axis_type="datetime"
-    else:
-        x_axis_type="linear"
-
-
-    if  max(df['id'])> 20:
-        individuals = sorted(random.sample(list(range(max(df['id']))), 20))
-    else:
-        individuals = list(range(max(df['id']) + 1))
-    df = df[df['id'].isin(individuals)]
-    plots = {}
-    for col in df.columns:
-        if col not in ['round', 'id', 'index', 'date']:
-            title = make_title(filename, col)
-            plot = figure(title=title, responsive=True, webgl=False, x_axis_type=x_axis_type,
-                      tools="pan, wheel_zoom, box_zoom, save, crosshair, hover")
-
-            plot.legend.orientation = "top_left"
-            for i, id in enumerate(individuals):
-                try:
-                    index = df['date'][df['id'] == id].apply(lambda sdate: datetime.date(*[int(c) for c in sdate.split('-')]))
-                except KeyError:
-                    index = df['round'][df['id'] == id]
-                series = df[col][df['id'] == id]
-                plot.line(index, series, legend=str(id), line_width=2, line_color=colors[i])
-            plots[json.dumps((plot.ref['id'], title + '(panel)'))] = plot
-    return plots
->>>>>>> 17633797
 
 @app.route('/show_simulation')
 def show_simulation():
@@ -383,11 +243,7 @@
     try:
         shutil.rmtree(path)
     except OSError:
-<<<<<<< HEAD
-        print("could not remove %s" %path)
-=======
-        print("could not remove", path)
->>>>>>> 17633797
+        print("could not remove %s" % path)
     return redirect(url_for('older_results'))
 
 def generate(new_inputs, new_simulation, names=None, title=None, text=None, truncate_initial_rounds=False):
