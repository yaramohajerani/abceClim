
# Copyright 2012 Davoud Taghawi-Nejad
#
# Module Author: Davoud Taghawi-Nejad
#
# ABCE is open-source software. If you are using ABCE for your research you are
# requested the quote the use of this software.
#
# Licensed under the Apache License, Version 2.0 (the "License"); you may not
# use this file except in compliance with the License and quotation of the
# author. You may obtain a copy of the License at
#       http://www.apache.org/licenses/LICENSE-2.0
# Unless required by applicable law or agreed to in writing, software
# distributed under the License is distributed on an "AS IS" BASIS, WITHOUT
# WARRANTIES OR CONDITIONS OF ANY KIND, either express or implied. See the
# License for the specific language governing permissions and limitations under
# the License.
#pylint: disable=W0212, C0111
""" The best way to start creating a simulation is by copying the start.py file
and other files from 'abce/template'.

To see how to create a simulation read :doc:`Walk_through`. In this module you
will find the explanation for the command.

This is a minimal template for a start.py::

    from __future__ import division  # makes / division work correct in python !
    from agent import Agent
    from abce import *


    for parameters in read_parameters('simulation_parameters.csv'):
        s = Simulation(parameters)
        action_list = [
        ('all', 'one'),
        ('all', 'two'),
        ('all', 'three'),
        ]
        s.add_action_list(action_list)
        s.build_agents(Agent, 2)
        s.run()
"""
import csv
import datetime
import os
import time
from abce.tools import agent_name
import multiprocessing as mp
import abce.db
import abce.abcelogger
import itertools
import postprocess
from glob import glob
from firmmultitechnologies import *
from household import *
from agent import *
from collections import defaultdict


BASEPATH = os.path.dirname(os.path.realpath(__file__))


def execute_wrapper(inp):
    return inp[0].execute_parallel(inp[1], inp[2])


def execute_internal_wrapper(inp):
    return inp[0].execute_internal(inp[1])


def read_parameters(parameters_file='simulation_parameters.csv'):
    """ reads a parameter file line by line and gives a list. Where each line
    contains all parameters for a particular run of the simulation.

    Args:

        parameters_file (optional):
            filename of the csv file. (default:`simulation_parameters.csv`)

        delimiter (optional):
            delimiter of the csv file. (default: tabs)

        quotechar (optional):
            for single entries that contain the delimiter. (default: ")
            See python csv lib http://docs.python.org/library/csv.html


    This code reads the file and runs a simulation for every line::

     for parameter in read_parameters('simulation_parameters.csv'):
        w = Simulation(parameter)
        w.build_agents(Agent, 'agent', 'num_agents')
        w.run()
    """
    start_time = datetime.datetime.now().strftime("%Y-%m-%d_%H-%M")
    parameter_array = []

    csvfile = open(parameters_file)
    dialect = csv.Sniffer().sniff(csvfile.read(1024))
    csvfile.seek(0)
    reader = csv.reader(csvfile, dialect)

    keys = [key.lower() for key in reader.next()]
    for line in reader:
        if line == []:
            continue
        cells = [_number_or_string(cell.lower()) for cell in line]
        parameter = dict(zip(keys, cells))
        if 'num_rounds' not in keys:
            raise SystemExit('No "num_rounds" column in ' + parameters_file)
        if 'name' not in parameter:
            try:
                parameter['name'] = parameter['Name']
            except KeyError:
                print("no 'name' (lowercase) column in " + parameters_file)
                parameter['name'] = 'abce'
        parameter['name'] = str(parameter['name']).strip("""\"""").strip("""\'""")
        try:
            if parameter['random_seed'] == 0:
                parameter['random_seed'] = None
        except KeyError:
            parameter['random_seed'] = None
        parameter['_path'] = os.path.abspath('./result/' + parameter['name'] + '_' + start_time)
        try:
            os.makedirs('./result/')
        except OSError:
            pass
        try:
            os.makedirs(parameter['_path'])
        except OSError:
            files = glob(parameter['_path'] + '/*')
            for file_to_remove in files:
                os.remove(file_to_remove)
        for key in parameter:
            if key == '' or key[0] == '#' or key[0] == '_':
                del key
        parameter_array.append(parameter)
    return parameter_array


class Simulation:
    """ This class in which the simulation is run. It takes
    the simulation_parameters to set up the simulation. Actions and agents have to be
    added. databases and resource declarations can be added. Then runs
    the simulation.

    Usually the parameters are specified in a tab separated csv file. The first
    line are column headers.

    Args::

     simulation_parameters: a dictionary with all parameters. "name" and
     "num_rounds" are mandatory.


    Example::
     for simulation_parameters in read_parameters('simulation_parameters.csv'):
        action_list = [
        ('household', 'recieve_connections'),
        ('household', 'offer_capital'),
        ('firm', 'buy_capital'),
        ('firm', 'production'),
        ('household', 'buy_product')
        'after_sales_before_consumption'
        ('household', 'consume')
        ]
        w = Simulation(simulation_parameters)
        w.add_action_list(action_list)
        w.build_agents(Firm, 'firm', 'num_firms')
        w.build_agents(Household, 'household', 'num_households')

        w.declare_round_endowment(resource='labor_endowment', productivity=1, product='labor')
        w.declare_round_endowment(resource='capital_endowment', productivity=1, product='capital')

        w.panel_data('firm', command='after_sales_before_consumption')

        w.run()
    """
    def __init__(self, simulation_parameters):
        self.simulation_parameters = simulation_parameters
        """ Simulation parameters are the parameter you specify for the current
        simulation. Either in simulation_parameters.csv or as a dictionary
        """
        self.agents_list = {}
        self.agents_list['all'] = []
        self._messages = {}
        self._action_list = []
        self._resource_command_group = {}
        self._db_commands = {}
        self.num_agents = 0
        self.num_agents_in_group = {}
        self._build_first_run = True
        self._agent_parameters = None
        self.resource_endowment = defaultdict(list)
        self.perishable = []
        self.expiring = []
        self.variables_to_track_panel = defaultdict(list)
        self.variables_to_track_aggregate = defaultdict(list)
        self.possessins_to_track_panel = defaultdict(list)
        self.possessions_to_track_aggregate = defaultdict(list)

        manager = mp.Manager()
        self.database_queue = manager.Queue()
        self._db = abce.db.Database(simulation_parameters['_path'], self.database_queue)
        self.logger_queue = manager.Queue()
        self._logger = abce.abcelogger.AbceLogger(simulation_parameters['_path'], self.logger_queue)
        self._logger.start()

        self.round = 0
        try:
            self.trade_logging_mode = simulation_parameters['trade_logging'].lower()
        except KeyError:
            self.trade_logging_mode = 'individual'
            print("'trade_logging' in simulation_parameters.csv not set"
                  ", default to 'individual', possible values "
                  "('group' (fast) or 'individual' (slow) or 'off')")
        if not(self.trade_logging_mode in ['individual', 'group', 'off']):
            print(type(self.trade_logging_mode), self.trade_logging_mode, 'error')
            SystemExit("'trade_logging' in simulation_parameters.csv can be "
                       "'group' (fast) or 'individual' (slow) or 'off'"
                       ">" + self.trade_logging_mode + "< not accepted")
        assert self.trade_logging_mode in ['individual', 'group', 'off']

    def add_action_list(self, action_list):
        """ add an `action_list`, which is a list of either:

        - tuples of an goup_names and and action
        - a single command string for panel_data or follow_agent
        - [tuples of an agent name and and action, currently not unit tested!]


        Example::

         action_list = [
            repeat([
                    ('Firm', 'sell'),
                    ('Household', 'buy')
                ],
                repetitions=10
            ),
            ('Household_03', 'dance')
            'panel_data_end_of_round_befor consumption',
            ('Household', 'consume'),
            ]
         w.add_action_list(action_list)
        """
        self.action_list = action_list

    def add_action_list_from_file(self, parameter):
        """ The action list can also be declared in the simulation_parameters.csv
        file. Which allows you to run a batch of simulations with different
        orders. In simulation_parameters.csv there must be a column with which
        contains the a declaration of the action lists:

        +-------------+-------------+--------------------------------------------+-----------+
        | num_rounds  | num_agents  | action_list                                | endowment |
        +=============+=============+============================================+===========+
        | 1000,       | 10,         | [ ('firm', 'sell'), ('household', 'buy')], | (5,5)     |
        +-------------+-------------+--------------------------------------------+-----------+
        | 1000,       | 10,         | [ ('firm', 'buf'), ('household', 'sell')], | (5,5)     |
        +-------------+-------------+--------------------------------------------+-----------+
        | 1000,       | 10,         | [ ('firm', 'sell'),                        |           |
        |             |             | ('household', 'calculate_net_wealth'),     |           |
        |             |             | ('household', 'buy')],                     | (5,5)     |
        +-------------+-------------+--------------------------------------------+-----------+

        The command::

            self.add_action_list_from_file('parameters['action_list'])

        Args::

            parameter
                a string that contains the action_list. The string can be read
                from the simulation_parameters file: parameters['action_list'], where action_list
                is the column header in simulation_parameters.


        """
        self.add_action_list(eval(parameter))
        # TODO test

    def declare_round_endowment(self, resource, units, product, groups=['all']):
        """ At the beginning of very round the agent gets 'units' units of good 'product' for
        every 'resource' he possesses.

        Round endowments can be group specific, that means that when somebody except
        this group holds them they do not produce. The default is 'all'.

        Args::

            resource:
                The good that you have to hold to get the other
            units:
                the multiplier to get the produced good
            product:
                the good that is produced if you hold the first good
            groups:
                a list of agent groups, which gain the second good, if they hold the first one

        Example::

            A farmer gets a ton of harvest for every acre:

            w.declare_round_endowment(resource='land', units=1000, product='wheat')


        """
        if len(self.agents_list['all']) > 0:
            raise SystemExit("WARNING: agents build before declare_round_endowment")
        for group in groups:
            self.resource_endowment[group].append((resource, units, product))

    def declare_perishable(self, good):
        """ This good only lasts one round and then disappears. For example
        labor, if the labor is not used today today's labor is lost.
        In combination with resource this is useful to model labor or capital.

        In the example below a worker has an endowment of labor and capital.
        Every round he can sell his labor service and rent his capital. If
        he does not the labor service for this round and the rent is lost.

        Args::

         good:
            the good that perishes

         Example::

             w.declare_perishable(good='LAB')
             w.declare_perishable(good='CAP')

        """
        if len(self.agents_list['all']) > 0:
            raise SystemExit("WARNING: agents build before declare_perishable")
        self.perishable.append(good)

    def declare_expiring(self, good, duration):
        """ This type of good lasts for several rounds, but eventually
        expires. For example computers would last for several years and than
        become obsolete.
        The duration can be accessed in self.simulation_parameters[good].

        Args:

            good:
                the good, which expires
            duration:
                the duration before the good expires
        """
        if len(self.agents_list['all']) > 0:
            raise SystemExit("WARNING: agents build before declare_expiring")
        self.expiring.append((good, duration))
        self.simulation_parameters[good] = duration

    def declare_service(self, human_or_other_resource, units, service, groups=['all']):
        """ When the agent holds the human_or_other_resource, he gets 'units' of service every round
            the service can be used only with in this round.

        Args::

            human_or_other_resource:
                the good that needs to be in possessions to create the other good 'self.create('adult', 2)'
            units:
                how many units of the service is available
            service:
                the service that is created
            groups:
                a list of agent groups that can create the service

        Example::

            For example if a household has two adult family members, it gets 16 hours of work

            w.declare_service('adult', 8, 'work')
        """
        self.declare_round_endowment(human_or_other_resource, units, service, groups)
        self.declare_perishable(service)

<<<<<<< HEAD
    def panel(self, group, possessions=[], variables=[]):
        """ panel(.) writes possessions and variables of a group of
            agents into the database.
=======
    # TODO also for other variables
    def panel(self, group, variables=[]):
        """ Panel_data writes variables of a group of agents into the database.
            It always writes all possessions of the agent. With the optional
            parameter variables you can insert (as strings) additional variables,
            to be tracked.
>>>>>>> 7216c094
            You must put ('agent_group', 'panel') in the action_list.

            Args:
                group:
                    can be either a group or 'all' for all agents
                possessions (list, optional):
                    a list of all possessions you want to track as 'strings'
                variables (list, optional):
                    a list of all variables you want to track as 'strings'

        Example in start.py::

         w.panel(group='firm', possessions=['money', 'input1'],
            variables=['production_target', 'gross_revenue'])
        """
        if len(self.agents_list['all']) > 0:
            raise SystemExit("WARNING: agents build before panel")
        self._db.add_panel(group)
        self.variables_to_track_panel[group] = variables
        self.possessins_to_track_panel[group] = possessions

    def aggregate(self, group, possessions=[], variables=[]):
        """ aggregate(.) writes summary statistics of variables and possessions
            of a group of agents into the database.
            You must put ('agent_group', 'panel') in the action_list.

            Args:
                group:
                    can be either a group or 'all' for all agents
                possessions (list, optional):
                    a list of all possessions you want to track as 'strings'
                variables (list, optional):
                    a list of all variables you want to track as 'strings'

        Example in start.py::

         w.aggregate(group='firm', possessions=['money', 'input1'],
            variables=['production_target', 'gross_revenue'])
        """
        if len(self.agents_list['all']) > 0:
            raise SystemExit("WARNING: agents build before aggregate")
        self._db.add_aggregate(group)
        self.variables_to_track_aggregate[group] = variables
        self.possessions_to_track_aggregate[group] = possessions

    def _process_action_list(self, action_list):
        processed_list = []
        for action in action_list:
            if isinstance(action, repeat):
                nested_action_list = self._process_action_list(action.action_list)
                for _ in range(action.repetitions):
                    processed_list.extend(nested_action_list)
            else:
                if not isinstance(action[0], tuple) and not isinstance(action[0], list):
                    try:
                        action = ((action[0],), action[1], action[2])
                    except IndexError:
                        action = ((action[0],), action[1])
                for group in action[0]:
                    assert group in self.num_agents_in_group.keys(), \
                        '%s in (%s, %s) in the action_list is not a known agent' % (action[0], action[0], action[1])
                if len(action) == 2:
                    processed_list.append((self.execute_serial, action[0], action[1]))
                elif len(action) == 3:
                    if action[2] == 'serial':
                        processed_list.append((self.execute_serial, action[0], action[1]))
                    elif action[2] == 'parallel':
                        processed_list.append((self.execute_parallel, action[0], action[1]))
                    else:
                        raise SystemExit("%s in %s in action_list not recognized, must be 'serial' or 'parallel' " % (action[2], action))

                else:
                    raise SystemExit("%s in action_list not recognized" % action)
        return processed_list

    def execute_parallel(self, groups, command, messagess):
        ret = []
        for group in groups:
            parameters = [(agent, command, messagess[agent.group][agent.idn]) for agent in self.agents_list[group]]
            self.agents_list[group] = self.pool.map(execute_wrapper, parameters)
            del self.agents_list['all']
            self.agents_list['all'] = [agent for agent in itertools.chain(*self.agents_list.values())]
            for agent in self.agents_list[group]:
                del messagess[agent.group][agent.idn][:]
            ret.extend([agent._out for agent in self.agents_list[group]])
        return ret

    def execute_serial(self, groups, command, messagess):
        ret = []
        for group in groups:
            ret.extend([agent.execute(command, messagess[agent.group][agent.idn]) for agent in self.agents_list[group]])
        return ret
        # message inbox deleted by the agent itself

    def execute_internal(self, group, command):
        for agent in self.agents_list[group]:
            agent.execute_internal(command)

    def run(self, parallel=False):
        """ This runs the simulation

            Args:
                parallel (False (default), True):
                    Whether the agents' utility functions are executed in parallel.
                    For simulation that don't have hundreds of separate perishable
                    goods or resource False is faster.
        """
        self.pool = mp.Pool()
        self._db.start()
        if not(self.agents_list):
            raise SystemExit('No Agents Created')
        if not(self.action_list) and not(self._action_list):
            raise SystemExit('No action_list declared')
        if not(self._action_list):
            self._action_list = self._process_action_list(self.action_list)

        self._write_description_file()
        self._displaydescribtion()

        start_time = time.time()

        messagess = self._messages

        for year in xrange(self.simulation_parameters['num_rounds']):
            self.round = year
            if year % 25 == 0:
                print("\rRound" + str("%3d" % year))
            self.execute_internal('all', '_produce_resource')

            for processor, group, action in self._action_list:
                new_messages = processor(group, action, messagess)
                messagess = sortmessages(messagess, new_messages)

            self.execute_internal('all', '_advance_round')
            self.execute_internal('all', '_perish')

        print(str("%6.2f" % (time.time() - start_time)))
        self.gracefull_exit()
        postprocess.to_csv(os.path.abspath(self.simulation_parameters['_path']))


    def gracefull_exit(self):
        self.database_queue.put('close')
        self.logger_queue.put('close')
        while self._db.is_alive():
            time.sleep(0.05)
        try:
            self.pool.close()
            self.pool.join()
        except AttributeError:
            pass

    def build_agents(self, AgentClass, number=None, group_name=None, agent_parameters=None):
        """ This method creates agents, the first parameter is the agent class.
        "num_agent_class" (e.G. "num_firm") should be difined in
        simulation_parameters.csv. Alternatively you can also specify number = 1.s

        Args::

         AgentClass:
            is the name of the AgentClass that you imported
        number (optional):
            number of agents to be created. or the colum name
            of the row in simulation_parameters.csv that contains this number. If not
            specified the column name is assumed to be 'num_' + agent_name
            (all lowercase). For example num_firm, if the class is called
            Firm or name = Firm.
         group_name (optional):
            to give the group a different name than the
            class_name.
        agent_parameters:
            a dictionary of agent parameters to be given to the agent

        Example::

         w.build_agents(Firm, number='num_firms')
         # 'num_firms' is a column in simulation_parameters.csv
         w.build_agents(Bank, 1)
         w.build_agents(CentralBank, number=1)
        """
        # TODO single agent groups get extra name without number
        # TODO when there is a group with a single agent the ask_agent has a confusingname
        if not(group_name):
            group_name = AgentClass.__name__.lower()
        if number and not(agent_parameters):
            try:
                num_agents_this_group = int(number)
            except ValueError:
                try:
                    num_agents_this_group = self.simulation_parameters[number]
                except KeyError:
                    SystemExit('build_agents ' + group_name + ': ' + number +
                               ' is not a number or a column name in simulation_parameters.csv'
                               'or the parameterfile you choose')
        elif not(number) and not(agent_parameters):
            try:
                num_agents_this_group = self.simulation_parameters['num_' + group_name.lower()]
            except KeyError:
                raise SystemExit('num_' + group_name.lower() + ' is not in simulation_parameters.csv')
        elif not(number) and agent_parameters:
            num_agents_this_group = len(agent_parameters)
        else:
            raise SystemExit('build_agents ' + group_name + ': Either '
                             'number_or_parameter_column or agent_parameters must be'
                             'specied, NOT both.')
        if not(agent_parameters):
            agent_parameters = [None] * num_agents_this_group

        self.simulation_parameters['num_' + group_name.lower()] = num_agents_this_group

        self.num_agents += num_agents_this_group
        self.num_agents_in_group[group_name] = num_agents_this_group
        self.num_agents_in_group['all'] = self.num_agents
        self.agents_list[group_name] = []

        for idn in range(num_agents_this_group):
            agent = AgentClass(simulation_parameters=self.simulation_parameters,
                               agent_parameters=agent_parameters[idn],
                               name=agent_name(group_name, idn),
                               idn=idn,
                               group=group_name,
                               trade_logging=self.trade_logging_mode,
                               database=self.database_queue,
                               logger=self.logger_queue)
            agent.init(self.simulation_parameters, agent_parameters)

            for good in self.perishable:
                agent._register_perish(good)
            for resource, units, product in self.resource_endowment[group_name] + self.resource_endowment['all']:
                agent._register_resource(resource, units, product)

            agent._register_panel(self.possessins_to_track_panel[group_name],
                                  self.variables_to_track_panel[group_name])

            agent._register_aggregate(self.possessions_to_track_aggregate[group_name],
                                      self.variables_to_track_aggregate[group_name])

            for good, duration in self.expiring:
                agent._declare_expiring(good, duration)

            self.agents_list[group_name].append(agent)
            self.agents_list['all'].append(agent)
        self._messages[group_name] = tuple([] for _ in range(num_agents_this_group))

    def build_agents_from_file(self, AgentClass, parameters_file=None, multiply=1):
        """ This command builds agents of the class AgentClass from an csv file.
        This way you can build agents and give every single one different
        parameters.

        The file must be tab separated. The first line contains the column
        headers. The first column "agent_class" specifies the agent_class. The
        second column "number" (optional) allows you to create more than one
        agent of this type. The other columns are parameters that you can
        access in own_parameters the __init__ function of the agent.

        Agent created from a csv-file::

         class Agent(AgentEngine):
            def __init__(self, simulation_parameter, own_parameters, _pass_to_engine):
                AgentEngine.__init__(self, *_pass_to_engine)
                self.size = own_parameters['firm_size']
        """
        # TODO declare all self.simulation_parameters['num_XXXXX'], when this is called the first time
        if parameters_file is None:
            parameters_file = self.simulation_parameters.get('agent_parameters_file', 'agent_parameters.csv')
        elif self._agent_parameters is None:
            if parameters_file != self._agent_parameters:
                SystemExit('All agents must be declared in the same agent_parameters.csv file')
        self._agent_parameters = parameters_file

        agent_class = AgentClass.__name__.lower()
        agent_parameters = []
        csvfile = open(parameters_file)
        dialect = csv.Sniffer().sniff(csvfile.read(1024))
        csvfile.seek(0)
        agent_file = csv.reader(csvfile, dialect)
        keys = [key for key in agent_file.next()]
        if not(set(('agent_class', 'number')).issubset(keys)):
            SystemExit(parameters_file + " does not have a column 'agent_class'"
                       "and/or 'number'")

        agents_list = []
        for line in agent_file:
            cells = [_number_or_string(cell) for cell in line]
            agents_list.append(dict(zip(keys, cells)))

        if self._build_first_run:
            for line in agents_list:
                num_entry = 'num_' + line['agent_class'].lower()
                if num_entry not in self.simulation_parameters:
                    self.simulation_parameters[num_entry] = 0
                self.simulation_parameters[num_entry] += int(line['number'])
            self._build_first_run = False

        for line in agents_list:
            if line['agent_class'] == agent_class:
                agent_parameters.extend([line] * line['number'] * multiply)

        self.build_agents(AgentClass, agent_parameters=agent_parameters)

    def _write_description_file(self):
        description = open(os.path.abspath(self.simulation_parameters['_path'] + '/description.txt'), 'w')
        description.write('\n\n')
        for key in self.simulation_parameters:
            description.write(key + ": " + str(self.simulation_parameters[key]) + '\n')

    def _displaydescribtion(self):
        description = open(self.simulation_parameters['_path'] + '/description.txt', 'r')
        print(description.read())


class repeat:
    """ Repeats the contained list of actions several times

    Args:

     action_list:
        action_list that is repeated

     repetitions:
        the number of times that an actionlist is repeated or the name of
        the corresponding parameter in simulation_parameters.csv

    Example with number of repetitions in simulation_parameters.csv::

        action_list = [
            repeat([
                    ('firm', 'sell'),
                    ('household', 'buy')
                ],
                repetitions=parameter['number_of_trade_repetitions']
            ),
            ('household_03', 'dance')
            'panel_data_end_of_round_before consumption',
            ('household', 'consume'),
            ]
        s.add_action_list(action_list)

    """
    def __init__(self, action_list, repetitions):
        self.action_list = action_list
        self.repetitions = repetitions


def sortmessages(messagess, new_messages):
    for messages in new_messages:
        for group, idn, message in messages:
            messagess[group][idn].append(message)
    return messagess


def _number_or_string(word):
    """ returns a int if possible otherwise a float from a string
    """
    try:
        return int(word)
    except ValueError:
        try:
            return float(word)
        except ValueError:
            return word<|MERGE_RESOLUTION|>--- conflicted
+++ resolved
@@ -52,9 +52,10 @@
 import postprocess
 from glob import glob
 from firmmultitechnologies import *
-from household import *
+from household import Household
 from agent import *
 from collections import defaultdict
+from firm import Firm
 
 
 BASEPATH = os.path.dirname(os.path.realpath(__file__))
@@ -377,18 +378,9 @@
         self.declare_round_endowment(human_or_other_resource, units, service, groups)
         self.declare_perishable(service)
 
-<<<<<<< HEAD
     def panel(self, group, possessions=[], variables=[]):
         """ panel(.) writes possessions and variables of a group of
             agents into the database.
-=======
-    # TODO also for other variables
-    def panel(self, group, variables=[]):
-        """ Panel_data writes variables of a group of agents into the database.
-            It always writes all possessions of the agent. With the optional
-            parameter variables you can insert (as strings) additional variables,
-            to be tracked.
->>>>>>> 7216c094
             You must put ('agent_group', 'panel') in the action_list.
 
             Args:
