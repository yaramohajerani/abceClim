--- conflicted
+++ resolved
@@ -22,11 +22,7 @@
 from __future__ import absolute_import
 from builtins import object
 import numpy as np
-<<<<<<< HEAD
-from abce.firmmultitechnologies import FirmMultiTechnologies
-=======
 from .firmmultitechnologies import FirmMultiTechnologies
->>>>>>> 17633797
 save_err = np.seterr(invalid='ignore')
 
 
