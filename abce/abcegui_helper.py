<<<<<<< HEAD
=======
from future import standard_library
standard_library.install_aliases()
from builtins import range
>>>>>>> 17633797
import http.server
import socketserver
import os

def find_free_port(address, port):
    Handler = http.server.SimpleHTTPRequestHandler
    for i in range(port, 9000):
        try:
            httpd = socketserver.TCPServer((address, port), Handler)
            return port
        except socketserver.socket.error as exc:
            if exc.args[0] != 48:
                raise
            port += 1
    raise socketserver.socket.error

def load_text(path):
    texts = []
    for i, filename in enumerate(os.listdir(path)):
        if ((filename.endswith('.txt')
             or filename.endswith('.html'))
                 and not filename == 'description.txt'):
            with open(path + filename) as txtfile:
                title = txtfile.readline()
                texts.append({'idname': 'txt%s%i' % (title, i),
                           'title': title,
                           'graph': '<h3>' + title + '</h3><br><pre>' + txtfile.read() + '</pre>'})
    return texts<|MERGE_RESOLUTION|>--- conflicted
+++ resolved
@@ -1,9 +1,6 @@
-<<<<<<< HEAD
-=======
 from future import standard_library
 standard_library.install_aliases()
 from builtins import range
->>>>>>> 17633797
 import http.server
 import socketserver
 import os
