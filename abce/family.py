--- conflicted
+++ resolved
@@ -15,24 +15,7 @@
         self.num_managers = num_managers
         self.apfs = agent_params_from_sim
         for i in xrange(batch, num_agents_this_group, num_managers):
-<<<<<<< HEAD
-            agent = Agent(id=i, **agent_args)
-            try:
-                agent.init(parameters, agent_parameters[agent.id])
-            except AttributeError:
-                if 'init' not in dir(agent):
-                    print("Warning: agent %s has no init function" % agent.group)
-                else:
-                    raise
-            except KeyboardInterrupt:
-                return None
-            except:
-                time.sleep(random.random())
-                traceback.print_exc()
-                raise SystemExit()
-=======
             agent = self.make_an_agent(Agent, id=i, agent_args=agent_args, parameters=parameters, agent_parameters=agent_parameters[i])
->>>>>>> c1af48f5
             self.agents.append(agent)
 
     def append(self, Agent, id, agent_args, parameters, agent_parameters):
@@ -44,7 +27,10 @@
         try:
             agent.init(parameters, agent_parameters)
         except AttributeError:
-            print("Warning: agent %s has no init function" % agent.group)
+                if 'init' not in dir(agent):
+                    print("Warning: agent %s has no init function" % agent.group)
+                else:
+                    raise
         except KeyboardInterrupt:
             return None
         except:
