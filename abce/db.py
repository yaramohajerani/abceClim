# Copyright 2012 Davoud Taghawi-Nejad
#
# Module Author: Davoud Taghawi-Nejad
#
# ABCE is open-source software. If you are using ABCE for your research you are
# requested the quote the use of this software.
#
# Licensed under the Apache License, Version 2.0 (the "License"); you may not
# use this file except in compliance with the License and quotation of the
# author. You may obtain a copy of the License at
#       http://www.apache.org/licenses/LICENSE-2.0
# Unless required by applicable law or agreed to in writing, software
# distributed under the License is distributed on an "AS IS" BASIS, WITHOUT
# WARRANTIES OR CONDITIONS OF ANY KIND, either express or implied. See the
# License for the specific language governing permissions and limitations under
# the License.
from __future__ import division
from __future__ import print_function
import multiprocessing
import sqlite3
import numpy as np
from collections import defaultdict

class Database(multiprocessing.Process):
    def __init__(self, directory, in_sok, trade_log):
        multiprocessing.Process.__init__(self)
        self.directory = directory
        self.panels = []
        self.aggregates = []
        self.in_sok = in_sok
        self.data = {}
        self.aggregate_round = {}
        self.trade_log = trade_log

    def add_trade_log(self):
        table_name = 'trade'
        self.database.execute("CREATE TABLE " + table_name +
            "(round INT, good VARCHAR(50), seller VARCHAR(50), buyer VARCHAR(50), price FLOAT, quantity FLOAT)")
        return 'INSERT INTO trade (round, good, seller, buyer, price, quantity) VALUES (%i, "%s", "%s", "%s", "%s", %f)'

    def add_log(self, table_name):
        self.database.execute("CREATE TABLE " + table_name + "(round INT, id INT, PRIMARY KEY(round, id))")

    def add_panel(self, group):
        self.panels.append('panel_' + group)

    def add_aggregate(self, group):
        table_name = 'aggregate_' + group
        self.aggregates.append(table_name)
        self.data[table_name] = defaultdict(list)
        self.aggregate_round[table_name] = None

    def run(self):
        self.db = sqlite3.connect(self.directory + '/database.db')
        self.database = self.db.cursor()
        self.database.execute('PRAGMA synchronous=OFF')
        self.database.execute('PRAGMA journal_mode=OFF')
        self.database.execute('PRAGMA count_changes=OFF')
        self.database.execute('PRAGMA temp_store=OFF')
        self.database.execute('PRAGMA default_temp_store=OFF')
        #self.database.execute('PRAGMA cache_size = -100000')
        for t in (np.int8, np.int16, np.int32, np.int64,
                                    np.uint8, np.uint16, np.uint32, np.uint64):
            sqlite3.register_adapter(t, int)
        for t in (np.float, np.float16, np.float32, np.float64):
            sqlite3.register_adapter(t, float)
        if self.trade_log:
            trade_ex_str = self.add_trade_log()
        for table_name in self.panels:
            self.database.execute("CREATE TABLE " + table_name + "(round INT, id INT, PRIMARY KEY(round, id))")
        for table_name in self.aggregates:
            self.database.execute("CREATE TABLE " + table_name + "(round INT, PRIMARY KEY(round))")

        while True:
            try:
                msg = self.in_sok.get()
            except KeyboardInterrupt:
                    break
            except EOFError:
                break
            if msg == "close":
                break

            if msg[0] == 'panel':
                data_to_write = msg[1]
                data_to_write['id'] = msg[2]  # int
                group = msg[3]
                data_to_write['round'] = msg[4]  # int
                table_name = 'panel_' + group
                self.write(table_name, data_to_write)

            elif msg[0] == 'aggregate':
                data_to_write = msg[1]
                table_name = 'aggregate_' + msg[2]
                round = msg[3]
                if self.aggregate_round[table_name] == round:
                    self.aggregate(table_name, data_to_write)
                elif self.aggregate_round[table_name] is None:
                    self.aggregate(table_name, data_to_write)
                    self.aggregate_round[table_name] = round
                else:
                    self.write_aggregate(table_name, self.aggregate_round[table_name])
                    self.aggregate_round[table_name] = round
                    self.aggregate(table_name, data_to_write)

            elif msg[0] == 'trade_log':
                individual_log = msg[1]
                round = msg[2]  # int
                for key in individual_log:
                    split_key = key[:].split(',')
                    self.database.execute(trade_ex_str % (round,
                                                        split_key[0], split_key[1], split_key[2], split_key[3],
                                                        individual_log[key]))
            elif msg[0] == 'log':
                group_name = msg[1]
                data_to_write = msg[2]
                data_to_write = {key: float(data_to_write[key]) for key in data_to_write}
                data_to_write['round'] = msg[3]
                table_name = group_name
                try:
                    self.write_or_update(table_name, data_to_write)
                except TableMissing:
                    self.add_log(group_name)
                    self.write(table_name, data_to_write)
                except sqlite3.InterfaceError:
                    print((table_name, data_to_write))
                    raise SystemExit('InterfaceError: data can not be written. If nested try: self.log_nested')
            else:
                raise SystemExit("abce_db error '%s' command unknown ~87" % msg)
        self.db.commit()
        self.db.close()

    def write_or_update(self, table_name, data_to_write):
        insert_str = "INSERT OR IGNORE INTO " + table_name + "(" + ','.join(list(data_to_write.keys())) + ") VALUES (%s);"
        update_str = "UPDATE " + table_name + " SET %s  WHERE CHANGES()=0 and round=%s and id=%s;"
        update_str = update_str % (','.join('%s=?' % key for key in data_to_write),
            data_to_write['round'], data_to_write['id'])
        rows_to_write = list(data_to_write.values())
        format_strings = ','.join(['?'] * len(rows_to_write))
        try:
            self.database.execute(insert_str % format_strings, rows_to_write)
<<<<<<< HEAD
        except sqlite3.OperationalError as e:
            errormsg = str(e)
=======
        except sqlite3.OperationalError as msg:
            errormsg = str(msg)
>>>>>>> 17633797
            if 'no such table' in errormsg:
                raise TableMissing(table_name)
            if not('has no column named' in errormsg):
                raise
            self.new_column(table_name, data_to_write)
            self.write_or_update(table_name, data_to_write)
        self.database.execute(update_str, rows_to_write)

    def write(self, table_name, data_to_write):
        try:
            ex_str = "INSERT INTO " + table_name + "(" + ','.join(list(data_to_write.keys())) + ") VALUES (%s)"
        except TypeError:
            raise TypeError("good names must be strings", list(data_to_write.keys()))
        rows_to_write = list(data_to_write.values())
        format_strings = ','.join(['?'] * len(rows_to_write))
        try:
            self.database.execute(ex_str % format_strings, rows_to_write)
<<<<<<< HEAD
        except sqlite3.OperationalError as e:
            errormsg = str(e)
=======
        except sqlite3.OperationalError as msg:
            errormsg = str(msg)
>>>>>>> 17633797
            if 'no such table' in errormsg:
                raise TableMissing(table_name)
            if not('has no column named' in errormsg):
                raise
            self.new_column(table_name, data_to_write)
            self.write(table_name, data_to_write)
        except sqlite3.InterfaceError:
            print((ex_str % format_strings, rows_to_write))
            raise

    def new_column(self, table_name, data_to_write):
        rows_to_write = list(data_to_write.values())
        self.database.execute("""PRAGMA table_info(""" + table_name + """)""")
        existing_columns = [row[1] for row in self.database]
        new_columns = set(data_to_write.keys()).difference(existing_columns)
        for column in new_columns:
            try:
                if is_convertable_to_float(data_to_write[column]):
                    self.database.execute(""" ALTER TABLE """ + table_name + """ ADD """ + column + """ FLOAT;""")
                else:
                    self.database.execute(""" ALTER TABLE """ + table_name + """ ADD """ + column + """ VARCHAR(50);""")
            except TypeError:
                rows_to_write.remove(data_to_write[column])
                del data_to_write[column]

    def aggregate(self, table_name, data):
        for key in data:
            self.data[table_name][key].append(data[key])

    def write_aggregate(self, table_name, round):
        data_to_write = {'round': round}
        for key in self.data[table_name]:
            summe = sum(self.data[table_name][key])
            data_to_write[key] = summe
            data_to_write[key + '_std'] = np.std(self.data[table_name][key])
            data_to_write[key + '_mean'] = summe / len(self.data[table_name][key])
            self.data[table_name][key] = []
        self.write(table_name, data_to_write)

class TableMissing(sqlite3.OperationalError):
    def __init__(self, message):
        super(TableMissing, self).__init__(message)


def is_convertable_to_float(x):
    try:
        float(x)
    except TypeError:
        if not(x):
            raise TypeError
        return False
    return True


def _number_or_string(word):
    """ returns a int if possible otherwise a float from a string
    """
    try:
        return int(word)
    except ValueError:
        try:
            return float(word)
        except ValueError:
            return word
<|MERGE_RESOLUTION|>--- conflicted
+++ resolved
@@ -139,13 +139,8 @@
         format_strings = ','.join(['?'] * len(rows_to_write))
         try:
             self.database.execute(insert_str % format_strings, rows_to_write)
-<<<<<<< HEAD
         except sqlite3.OperationalError as e:
             errormsg = str(e)
-=======
-        except sqlite3.OperationalError as msg:
-            errormsg = str(msg)
->>>>>>> 17633797
             if 'no such table' in errormsg:
                 raise TableMissing(table_name)
             if not('has no column named' in errormsg):
@@ -163,13 +158,8 @@
         format_strings = ','.join(['?'] * len(rows_to_write))
         try:
             self.database.execute(ex_str % format_strings, rows_to_write)
-<<<<<<< HEAD
         except sqlite3.OperationalError as e:
             errormsg = str(e)
-=======
-        except sqlite3.OperationalError as msg:
-            errormsg = str(msg)
->>>>>>> 17633797
             if 'no such table' in errormsg:
                 raise TableMissing(table_name)
             if not('has no column named' in errormsg):
