--- conflicted
+++ resolved
@@ -11,10 +11,7 @@
 # commend out simulation.graphs() and uncomment
 # this line to run the simulation with a Graphical
 #@gui(simulation_parameters) # User Interface
-
-
 def main(simulation_parameters):
-<<<<<<< HEAD
     simulation = Simulation(
         rounds=simulation_parameters['rounds'], name='ABCEsimulation_name')
 
@@ -46,38 +43,5 @@
     finally:
         simulation.graphs()
 
-=======
-        simulation = Simulation(rounds=simulation_parameters['rounds'], name='ABCEsimulation_name')
-
-
-        simulation.declare_round_endowment(resource='labor_endowment',
-                                           units=1,
-                                           product='labor'
-        )
-        simulation.declare_perishable(good='labor')
-
-        simulation.panel('household', possessions=['good1', 'good2'],  # put a list of household possessions to track here
-                                      variables=['utility']) # put a list of household possessions to track here
-
-        firms = simulation.build_agents(Firm, 'firm',
-                       number=simulation_parameters['firms'],
-                       parameters=simulation_parameters)
-        households = simulation.build_agents(Household, 'household',
-                       number=simulation_parameters['households'],
-                       parameters=simulation_parameters)
-
-        allagents = firms + households
-        try:  # makes sure that graphs are displayed even when the simulation fails
-            for round_number in simulation.next_round():
-                firms.do('one')
-                households.do('two')
-                allagents.do('three')
-                households.do('panel')
-        except:
-            pass
-        finally:
-            simulation.graphs()
->>>>>>> a6891b58
-
 if __name__ == '__main__':
     main(simulation_parameters)